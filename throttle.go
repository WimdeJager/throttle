package throttle

import (
	"bytes"
	"encoding/json"
	"net"
	"net/http"
	"reflect"
	"strconv"
	"strings"
	"time"
)

const (
	// Too Many Requests According to http://tools.ietf.org/html/rfc6585#page-3
	StatusTooManyRequests = 429

	// The default Status Code used
	defaultStatusCode = StatusTooManyRequests

	// The default Message to include, defaults to 429 status code title
	defaultMessage = "Too Many Requests"

	// The default key prefix for Key Value Storage
	defaultKeyPrefix = "throttle"

<<<<<<< HEAD
	// The header name to retrieve an IP address under a proxy
	forwardedForHeader = "X-FORWARDED-FOR"
=======
	// The default for the disabled setting
	defaultDisabled = false
>>>>>>> 358618f6
)

type Options struct {
	// The status code to be returned for throttled requests
	// Defaults to 429 Too Many Requests
	StatusCode int

	// The message to be returned as the body of throttled requests
	Message string

	// The function used to identify the requester
	// Defaults to IP identification
	IdentificationFunction func(*http.Request) string

	// The key prefix to use in any key value store
	// defaults to "throttle"
	KeyPrefix string

	// The store to use
	// defaults to a simple concurrent-safe map[string]string
	Store KeyValueStorer

	// If the throttle is disabled or not
	// defaults to false
	Disabled bool
}

// KeyValueStorer is the required interface for the Store Option
// This should allow for either drop-in replacement with compatible libraries,
// or easy write-up of adapters
type KeyValueStorer interface {
	// Simple Get Function
	Get(key string) ([]byte, error)
	// Simple Set Function
	Set(key string, value []byte) error
}

// The Quota is Request Rates per Time for a given policy
type Quota struct {
	// The Request Limit
	Limit uint64
	// The time window for the request Limit
	Within time.Duration
}

func (q *Quota) KeyId() string {
	return strconv.FormatInt(int64(q.Within)/int64(q.Limit), 10)
}

// An access message to return to the user
type accessMessage struct {
	// The given status Code
	StatusCode int
	// The given message
	Message string
}

// Return a new access message with the properties given
func newAccessMessage(statusCode int, message string) *accessMessage {
	return &accessMessage{
		StatusCode: statusCode,
		Message:    message,
	}
}

// An access count for a single identified user.
// Will be stored in the key value store, 1 per Policy and User
type accessCount struct {
	Count    uint64        `json:"count"`
	Start    time.Time     `json:"start"`
	Duration time.Duration `json:"duration"`
}

// Determine if the count is still fresh
func (r accessCount) IsFresh() bool {
	return time.Now().UTC().Sub(r.Start) < r.Duration
}

// Increment the count when fresh, or reset and then increment when stale
func (r *accessCount) Increment() {
	if r.IsFresh() {
		r.Count++
	} else {
		r.Count = 1
		r.Start = time.Now().UTC()
	}
}

// Get the count
func (r *accessCount) GetCount() uint64 {
	if r.IsFresh() {
		return r.Count
	} else {
		return 0
	}
}

// Return a new access count with the given duration
func newAccessCount(duration time.Duration) *accessCount {
	return &accessCount{
		0,
		time.Now().UTC(),
		duration,
	}
}

// Unmarshal a stringified JSON respresentation of an access count
func accessCountFromBytes(accessCountBytes []byte) *accessCount {
	byteBufferString := bytes.NewBuffer(accessCountBytes)
	a := &accessCount{}
	if err := json.NewDecoder(byteBufferString).Decode(a); err != nil {
		panic(err.Error())
	}
	return a
}

// The controller, stores the allowed quota and has access to the store
type controller struct {
	quota *Quota
	store KeyValueStorer
}

// Get an access count by id
func (c *controller) GetAccessCount(id string) (a *accessCount) {
	accessCountBytes, err := c.store.Get(id)

	if err == nil {
		a = accessCountFromBytes(accessCountBytes)
	} else {
		a = newAccessCount(c.quota.Within)
	}

	return a
}

// Set an access count by id, will write to the store
func (c *controller) SetAccessCount(id string, a *accessCount) {
	marshalled, err := json.Marshal(a)
	if err != nil {
		panic(err.Error())
	}

	err = c.store.Set(id, marshalled)
	if err != nil {
		panic(err.Error())
	}
}

// Gets the access count, increments it and writes it back to the store
func (c *controller) RegisterAccess(id string) {
	counter := c.GetAccessCount(id)
	counter.Increment()
	c.SetAccessCount(id, counter)
}

// Check if the controller denies access for the given id based on
// the quota and used access
func (c *controller) DeniesAccess(id string) bool {
	counter := c.GetAccessCount(id)
	return counter.GetCount() >= c.quota.Limit
}

// Get a time for the given id when the quota time window will be reset
func (c *controller) RetryAt(id string) time.Time {
	counter := c.GetAccessCount(id)

	return counter.Start.Add(c.quota.Within)
}

// Get the remaining limit for the given id
func (c *controller) RemainingLimit(id string) uint64 {
	counter := c.GetAccessCount(id)

	return c.quota.Limit - counter.GetCount()
}

// Return a new controller with the given quota and store
func newController(quota *Quota, store KeyValueStorer) *controller {
	return &controller{
		quota: quota,
		store: store,
	}
}

// Identify via the given Identification Function
func (o *Options) Identify(req *http.Request) string {
	return o.IdentificationFunction(req)
}

// A throttling Policy
// Takes two arguments, one required:
// First is a Quota (A Limit with an associated time). When the given Limit
// of requests is reached by a user within the given time window, access to
// access to resources will be denied to this user
// Second is Options to use with this policy. For further information on options,
// see Options further above.
func Policy(quota *Quota, options ...*Options) func(resp http.ResponseWriter, req *http.Request) {
	o := newOptions(options)
	if o.Disabled {
		return func(resp http.ResponseWriter, req *http.Request) {}
	}

	controller := newController(quota, o.Store)

	return func(resp http.ResponseWriter, req *http.Request) {
		id := makeKey(o.KeyPrefix, quota.KeyId(), o.Identify(req))

		if controller.DeniesAccess(id) {
			msg := newAccessMessage(o.StatusCode, o.Message)
			setRateLimitHeaders(resp, controller, id)
			resp.WriteHeader(msg.StatusCode)
			resp.Write([]byte(msg.Message))
			return
		} else {
			controller.RegisterAccess(id)
			setRateLimitHeaders(resp, controller, id)
		}

	}
}

// Set Rate Limit Headers helper function
func setRateLimitHeaders(resp http.ResponseWriter, controller *controller, id string) {
	headers := resp.Header()
	headers.Set("X-RateLimit-Limit", strconv.FormatUint(controller.quota.Limit, 10))
	headers.Set("X-RateLimit-Reset", strconv.FormatInt(controller.RetryAt(id).Unix(), 10))
	headers.Set("X-RateLimit-Remaining", strconv.FormatUint(controller.RemainingLimit(id), 10))
}

// The default identifier function. Identifies a client by IP
func defaultIdentify(req *http.Request) string {
	if forwardedFor := req.Header.Get(forwardedForHeader); forwardedFor != "" {
		if ipParsed := net.ParseIP(forwardedFor); ipParsed != nil {
			return ipParsed.String()
		}
	}

	ip, _, err := net.SplitHostPort(req.RemoteAddr)
	if err != nil {
		panic(err.Error())
	}
	return ip
}

// Make a key from various parts for use in the key value store
func makeKey(parts ...string) string {
	return strings.Join(parts, "_")
}

// Creates new default options and assigns any given options
func newOptions(options []*Options) *Options {
	o := Options{
		StatusCode:             defaultStatusCode,
		Message:                defaultMessage,
		IdentificationFunction: defaultIdentify,
		KeyPrefix:              defaultKeyPrefix,
		Store:                  nil,
		Disabled:               defaultDisabled,
	}

	// when all defaults, return it
	if len(options) == 0 {
		o.Store = NewMapStore(accessCount{})
		return &o
	}

	// map the given values to the options
	optionsValue := reflect.ValueOf(options[0])
	oValue := reflect.ValueOf(&o)
	numFields := optionsValue.Elem().NumField()

	for i := 0; i < numFields; i++ {
		if value := optionsValue.Elem().Field(i); value.IsValid() && value.CanSet() && isNonEmptyOption(value) {
			oValue.Elem().Field(i).Set(value)
		}
	}

	if o.Store == nil {
		o.Store = NewMapStore(accessCount{})
	}

	return &o
}

// Check if an option is assigned
func isNonEmptyOption(v reflect.Value) bool {
	switch v.Kind() {
	case reflect.String:
		return v.Len() != 0
	case reflect.Bool:
		return v.IsValid()
	case reflect.Int, reflect.Int8, reflect.Int16, reflect.Int32, reflect.Int64:
		return v.Int() != 0
	case reflect.Uint, reflect.Uint8, reflect.Uint16, reflect.Uint32, reflect.Uint64, reflect.Uintptr:
		return v.Uint() != 0
	case reflect.Float32, reflect.Float64:
		return v.Float() != 0
	case reflect.Interface, reflect.Ptr:
		return !v.IsNil()
	}
	return false
}<|MERGE_RESOLUTION|>--- conflicted
+++ resolved
@@ -24,13 +24,11 @@
 	// The default key prefix for Key Value Storage
 	defaultKeyPrefix = "throttle"
 
-<<<<<<< HEAD
 	// The header name to retrieve an IP address under a proxy
 	forwardedForHeader = "X-FORWARDED-FOR"
-=======
+
 	// The default for the disabled setting
 	defaultDisabled = false
->>>>>>> 358618f6
 )
 
 type Options struct {
